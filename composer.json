{
    "name": "laravel/framework",
    "description": "The Laravel Framework.",
    "keywords": ["framework", "laravel"],
    "license": "MIT",
    "homepage": "http://laravel.com",
    "support": {
        "issues": "https://github.com/laravel/framework/issues",
        "source": "https://github.com/laravel/framework"
    },
    "authors": [
        {
            "name": "Taylor Otwell",
            "email": "taylorotwell@gmail.com"
        }
    ],
    "require": {
        "php": ">=5.5.9",
        "ext-mbstring": "*",
        "ext-openssl": "*",
<<<<<<< HEAD
        "classpreloader/classpreloader": "~2.0",
        "danielstjules/stringy": "~2.1",
=======
        "classpreloader/classpreloader": "~2.0|~3.0",
        "danielstjules/stringy": "~1.8",
>>>>>>> 0a657b1f
        "doctrine/inflector": "~1.0",
        "jeremeamia/superclosure": "~2.0",
        "league/flysystem": "~1.0",
        "monolog/monolog": "~1.11",
        "mtdowling/cron-expression": "~1.0",
<<<<<<< HEAD
        "nesbot/carbon": "~1.20",
        "paragonie/random_compat": "^1.0.6",
        "psy/psysh": "~0.5.1",
=======
        "nesbot/carbon": "~1.19",
        "paragonie/random_compat": "~1.1",
        "psy/psysh": "0.6.*",
>>>>>>> 0a657b1f
        "swiftmailer/swiftmailer": "~5.1",
        "symfony/console": "2.8.*|3.0.*",
        "symfony/css-selector": "2.8.*|3.0.*",
        "symfony/debug": "2.8.*|3.0.*",
        "symfony/dom-crawler": "2.8.*|3.0.*",
        "symfony/finder": "2.8.*|3.0.*",
        "symfony/http-foundation": "2.8.*|3.0.*",
        "symfony/http-kernel": "2.8.*|3.0.*",
        "symfony/process": "2.8.*|3.0.*",
        "symfony/routing": "2.8.*|3.0.*",
        "symfony/translation": "2.8.*|3.0.*",
        "symfony/var-dumper": "2.8.*|3.0.*",
        "vlucas/phpdotenv": "~1.0"
    },
    "replace": {
        "illuminate/auth": "self.version",
        "illuminate/bus": "self.version",
        "illuminate/broadcasting": "self.version",
        "illuminate/cache": "self.version",
        "illuminate/config": "self.version",
        "illuminate/console": "self.version",
        "illuminate/container": "self.version",
        "illuminate/contracts": "self.version",
        "illuminate/cookie": "self.version",
        "illuminate/database": "self.version",
        "illuminate/encryption": "self.version",
        "illuminate/events": "self.version",
        "illuminate/exception": "self.version",
        "illuminate/filesystem": "self.version",
        "illuminate/foundation": "self.version",
        "illuminate/hashing": "self.version",
        "illuminate/http": "self.version",
        "illuminate/log": "self.version",
        "illuminate/mail": "self.version",
        "illuminate/pagination": "self.version",
        "illuminate/pipeline": "self.version",
        "illuminate/queue": "self.version",
        "illuminate/redis": "self.version",
        "illuminate/routing": "self.version",
        "illuminate/session": "self.version",
        "illuminate/support": "self.version",
        "illuminate/translation": "self.version",
        "illuminate/validation": "self.version",
        "illuminate/view": "self.version"
    },
    "require-dev": {
        "aws/aws-sdk-php": "~3.0",
        "iron-io/iron_mq": "~2.0",
        "mockery/mockery": "~0.9.1",
        "pda/pheanstalk": "~3.0",
        "phpunit/phpunit": "~4.0",
        "predis/predis": "~1.0"
    },
    "autoload": {
        "classmap": [
            "src/Illuminate/Queue/IlluminateQueueClosure.php"
        ],
        "files": [
            "src/Illuminate/Foundation/helpers.php",
            "src/Illuminate/Support/helpers.php"
        ],
        "psr-4": {
            "Illuminate\\": "src/Illuminate/"
        }
    },
    "extra": {
        "branch-alias": {
            "dev-master": "5.2-dev"
        }
    },
    "suggest": {
        "aws/aws-sdk-php": "Required to use the SQS queue driver and SES mail driver (~3.0).",
        "doctrine/dbal": "Required to rename columns and drop SQLite columns (~2.4).",
        "fzaninotto/faker": "Required to use the eloquent factory builder (~1.4).",
        "guzzlehttp/guzzle": "Required to use the Mailgun and Mandrill mail drivers (~6.0).",
        "iron-io/iron_mq": "Required to use the iron queue driver (~2.0).",
        "league/flysystem-aws-s3-v3": "Required to use the Flysystem S3 driver (~1.0).",
        "league/flysystem-rackspace": "Required to use the Flysystem Rackspace driver (~1.0).",
        "pda/pheanstalk": "Required to use the beanstalk queue driver (~3.0).",
        "predis/predis": "Required to use the redis cache and queue drivers (~1.0).",
        "pusher/pusher-php-server": "Required to use the Pusher broadcast driver (~2.0)."
    },
    "minimum-stability": "dev"
}<|MERGE_RESOLUTION|>--- conflicted
+++ resolved
@@ -18,27 +18,16 @@
         "php": ">=5.5.9",
         "ext-mbstring": "*",
         "ext-openssl": "*",
-<<<<<<< HEAD
-        "classpreloader/classpreloader": "~2.0",
+        "classpreloader/classpreloader": "~2.0|~3.0",
         "danielstjules/stringy": "~2.1",
-=======
-        "classpreloader/classpreloader": "~2.0|~3.0",
-        "danielstjules/stringy": "~1.8",
->>>>>>> 0a657b1f
         "doctrine/inflector": "~1.0",
         "jeremeamia/superclosure": "~2.0",
         "league/flysystem": "~1.0",
         "monolog/monolog": "~1.11",
         "mtdowling/cron-expression": "~1.0",
-<<<<<<< HEAD
         "nesbot/carbon": "~1.20",
-        "paragonie/random_compat": "^1.0.6",
-        "psy/psysh": "~0.5.1",
-=======
-        "nesbot/carbon": "~1.19",
         "paragonie/random_compat": "~1.1",
         "psy/psysh": "0.6.*",
->>>>>>> 0a657b1f
         "swiftmailer/swiftmailer": "~5.1",
         "symfony/console": "2.8.*|3.0.*",
         "symfony/css-selector": "2.8.*|3.0.*",
