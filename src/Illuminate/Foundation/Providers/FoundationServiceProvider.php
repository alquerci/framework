--- conflicted
+++ resolved
@@ -39,15 +39,7 @@
     public function registerRequestValidation()
     {
         Request::macro('validate', function (array $rules, ...$params) {
-<<<<<<< HEAD
-            validator()->validate($this->all(), $rules, ...$params);
-
-            return $this->only(collect($rules)->keys()->map(function ($rule) {
-                return Str::contains($rule, '*') ? explode('.', $rule)[0] : $rule;
-            })->unique()->toArray());
-=======
             return validator()->validate($this->all(), $rules, ...$params);
->>>>>>> 23721ac0
         });
     }
 
