<?php namespace Illuminate\Foundation\Console;

use Illuminate\Http\Request;
use Illuminate\Routing\Route;
use Illuminate\Routing\Router;
use Illuminate\Console\Command;
use Illuminate\Routing\RouteCollection;
use Symfony\Component\Console\Input\InputOption;
use Symfony\Component\Console\Input\InputArgument;

class RoutesCommand extends Command {

    	/**
	 * The console command name.
	 *
	 * @var string
	 */
	protected $name = 'routes';

	/**
	 * The console command description.
	 *
	 * @var string
	 */
	protected $description = 'List all registered routes';

	/**
	 * The router instance.
	 *
	 * @var \Illuminate\Routing\Router
	 */
	protected $router;

	/**
	 * An array of all the registered routes.
	 *
	 * @var \Illuminate\Routing\RouteCollection
	 */
	protected $routes;

	/**
	 * The table helper set.
	 *
	 * @var \Symfony\Component\Console\Helper\TableHelper
	 */
	protected $table;

	/**
	 * The table headeers for the command.
	 *
	 * @var array
	 */
	protected $headers = array(
		'Domain', 'URI', 'Name', 'Action', 'Before Filters', 'After Filters'
	);

	/**
	 * Create a new route command instance.
	 *
	 * @param  \Illuminate\Routing\Router  $router
	 * @return void
	 */
	public function __construct(Router $router)
	{
		parent::__construct();

		$this->router = $router;
		$this->routes = $router->getRoutes();
	}

	/**
	 * Execute the console command.
	 *
	 * @return void
	 */
	public function fire()
	{
		$this->table = $this->getHelperSet()->get('table');

		if (count($this->routes) == 0)
		{
			return $this->error("Your application doesn't have any routes.");
		}

		$this->displayRoutes($this->getRoutes());
	}

	/**
	 * Compile the routes into a displayable format.
	 *
	 * @return array
	 */
	protected function getRoutes()
	{
		$results = array();

		foreach($this->routes as $route)
		{
			$results[] = $this->getRouteInformation($route);
		}

		return array_filter($results);
	}

	/**
	 * Get the route information for a given route.
	 *
	 * @param  string  $name
	 * @param  \Illuminate\Routing\Route  $route
	 * @return array
	 */
	protected function getRouteInformation(Route $route)
	{
		$uri = head($route->methods()).' '.$route->uri();

<<<<<<< HEAD
		return array(
			'host'   => $route->domain(),
=======
		return $this->filterRoute(array(
			'host'   => $route->getHost(),
>>>>>>> 9ba52d83
			'uri'    => $uri,
			'name'   => $route->getName(),
			'action' => $route->getActionName(),
			'before' => $this->getBeforeFilters($route),
			'after'  => $this->getAfterFilters($route)
		));
	}

	/**
	 * Display the route information on the console.
	 *
	 * @param  array  $routes
	 * @return void
	 */
	protected function displayRoutes(array $routes)
	{
		$this->table->setHeaders($this->headers)->setRows($routes);

		$this->table->render($this->getOutput());
	}

	/**
	 * Get before filters
	 *
	 * @param  \Illuminate\Routing\Route  $route
	 * @return string
	 */
	protected function getBeforeFilters($route)
	{
		$before = array_keys($route->beforeFilters());

		$before = array_unique(array_merge($before, $this->getPatternFilters($route)));

		return implode(', ', $before);
	}

	/**
	 * Get all of the pattern filters matching the route.
	 *
	 * @param  \Illuminate\Routing\Route  $route
	 * @return array
	 */
	protected function getPatternFilters($route)
	{
		$patterns = array();

		foreach ($route->methods() as $method)
		{
			// For each method supported by the route we will need to gather up the patterned
			// filters for that method. We will then merge these in with the other filters
			// we have already gathered up then return them back out to these consumers.
			$inner = $this->getMethodPatterns($route->uri(), $method);

			$patterns = array_merge($patterns, $inner);
		}

		return $patterns;
	}

	/**
	 * Get the pattern filters for a given URI and method.
	 *
	 * @param  string  $uri
	 * @param  string  $method
	 * @return array
	 */
	protected function getMethodPatterns($uri, $method)
	{
		return $this->router->findPatternFilters(Request::create($uri, $method));
	}

	/**
	 * Get after filters
	 *
	 * @param  Route  $route
	 * @return string
	 */
	protected function getAfterFilters($route)
	{
		return implode(', ', array_keys($route->afterFilters()));
	}

	/**
	 * Filter the route by URI and / or name.
	 *
	 * @param  array  $route
	 * @return array|null
	 */
	protected function filterRoute(array $route)
	{
		if (($this->option('name') and ! str_contains($route['name'], $this->option('name'))) or
			 $this->option('path') and ! str_contains($route['uri'], $this->option('path')))
		{
			return null;
		}
		else
		{
			return $route;
		}
	}

	/**
	 * Get the console command options.
	 *
	 * @return array
	 */
	protected function getOptions()
	{
		return array(
			array('name', null, InputOption::VALUE_OPTIONAL, 'Filter the routes by name.'),

			array('path', null, InputOption::VALUE_OPTIONAL, 'Filter the routes by path.'),
		);
	}

}<|MERGE_RESOLUTION|>--- conflicted
+++ resolved
@@ -113,13 +113,8 @@
 	{
 		$uri = head($route->methods()).' '.$route->uri();
 
-<<<<<<< HEAD
-		return array(
+		return $this->filterRoute(array(
 			'host'   => $route->domain(),
-=======
-		return $this->filterRoute(array(
-			'host'   => $route->getHost(),
->>>>>>> 9ba52d83
 			'uri'    => $uri,
 			'name'   => $route->getName(),
 			'action' => $route->getActionName(),
