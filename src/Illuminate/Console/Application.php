--- conflicted
+++ resolved
@@ -101,7 +101,6 @@
     }
 
     /**
-<<<<<<< HEAD
      * Bootstrap the console application.
      *
      * @return void
@@ -111,7 +110,9 @@
         foreach (static::$bootstrappers as $bootstrapper) {
             $bootstrapper($this);
         }
-=======
+    }
+
+    /*
      * Clear the console application bootstrappers.
      *
      * @return void
@@ -119,7 +120,6 @@
     public static function forgetBootstrappers()
     {
         static::$bootstrappers = [];
->>>>>>> 27e8d71c
     }
 
     /**
