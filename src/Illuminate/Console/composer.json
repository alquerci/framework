--- conflicted
+++ resolved
@@ -10,14 +10,9 @@
     ],
     "require": {
         "php": ">=5.4.0",
-<<<<<<< HEAD
-        "illuminate/contracts": "5.1.*",
-        "symfony/console": "2.7.*"
-=======
         "illuminate/contracts": "5.0.*",
-        "symfony/console": "2.6.*",
+        "symfony/console": "2.7.*",
         "nesbot/carbon": "~1.0"
->>>>>>> c69ddcf4
     },
     "autoload": {
         "psr-4": {
