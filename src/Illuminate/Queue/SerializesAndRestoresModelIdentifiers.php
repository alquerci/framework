--- conflicted
+++ resolved
@@ -54,12 +54,7 @@
 
         return is_array($value->id)
                 ? $this->restoreCollection($value)
-<<<<<<< HEAD
                 : $this->restoreModel($value);
-=======
-                : $this->getQueryForModelRestoration($model, $value->id)
-                        ->useWritePdo()->firstOrFail();
->>>>>>> b184213b
     }
 
     /**
@@ -80,23 +75,25 @@
     }
 
     /**
+     * Restore the model from the model identifier instance.
+     *
      * @param  \Illuminate\Contracts\Database\ModelIdentifier  $value
      * @return \Illuminate\Database\Eloquent\Model
      */
     public function restoreModel($value)
     {
-        $model = $this->getQueryForModelRestoration((new $value->class)
-                      ->setConnection($value->connection))
-                      ->useWritePdo()->findOrFail($value->id);
+        $model = $this->getQueryForModelRestoration(
+            (new $value->class)->setConnection($value->connection), $value->id
+        )->useWritePdo()->firstOrFail();
 
         return $model->load($value->relations);
     }
 
     /**
-     * Get the query for restoration.
+     * Get the query for model restoration.
      *
      * @param  \Illuminate\Database\Eloquent\Model  $model
-     * @param  array|int                            $ids
+     * @param  array|int  $ids
      * @return \Illuminate\Database\Eloquent\Builder
      */
     protected function getQueryForModelRestoration($model, $ids)
