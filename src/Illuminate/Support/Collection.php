--- conflicted
+++ resolved
@@ -162,8 +162,6 @@
     }
 
     /**
-<<<<<<< HEAD
-=======
      * Get all items except for those with the specified keys.
      *
      * @param  mixed  $keys
@@ -175,20 +173,6 @@
     }
 
     /**
-     * Fetch a nested element of the collection.
-     *
-     * @param  string  $key
-     * @return static
-     *
-     * @deprecated since version 5.1. Use pluck instead.
-     */
-    public function fetch($key)
-    {
-        return new static(Arr::fetch($this->items, $key));
-    }
-
-    /**
->>>>>>> 0a657b1f
      * Run a filter over each of the items.
      *
      * @param  callable|null  $callback
