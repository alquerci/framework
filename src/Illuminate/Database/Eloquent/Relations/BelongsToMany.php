<?php namespace Illuminate\Database\Eloquent\Relations;

use Illuminate\Database\Eloquent\Model;
use Illuminate\Database\Eloquent\Builder;
use Illuminate\Database\Eloquent\Collection;
use Illuminate\Database\Eloquent\ModelNotFoundException;

class BelongsToMany extends Relation {

	/**
	 * The intermediate table for the relation.
	 *
	 * @var string
	 */
	protected $table;

	/**
	 * The foreign key of the parent model.
	 *
	 * @var string
	 */
	protected $foreignKey;

	/**
	 * The associated key of the relation.
	 *
	 * @var string
	 */
	protected $otherKey;

	/**
	 * The "name" of the relationship.
	 *
	 * @var string
	 */
	protected $relationName;

	/**
	 * The pivot table columns to retrieve.
	 *
	 * @var array
	 */
	protected $pivotColumns = array();

	/**
	 * Create a new has many relationship instance.
	 *
	 * @param  \Illuminate\Database\Eloquent\Builder  $query
	 * @param  \Illuminate\Database\Eloquent\Model  $parent
	 * @param  string  $table
	 * @param  string  $foreignKey
	 * @param  string  $otherKey
	 * @param  string  $relationName
	 * @return void
	 */
	public function __construct(Builder $query, Model $parent, $table, $foreignKey, $otherKey, $relationName = null)
	{
		$this->table = $table;
		$this->otherKey = $otherKey;
		$this->foreignKey = $foreignKey;
		$this->relationName = $relationName;

		parent::__construct($query, $parent);
	}

	/**
	 * Get the results of the relationship.
	 *
	 * @return mixed
	 */
	public function getResults()
	{
		return $this->get();
	}

	/**
	 * Set a where clause for a pivot table column.
	 *
	 * @param  string  $column
	 * @param  string  $operator
	 * @param  mixed   $value
	 * @param  string  $boolean
	 * @return \Illuminate\Database\Eloquent\Relations\BelongsToMany
	 */
	public function wherePivot($column, $operator = null, $value = null, $boolean = 'and')
	{
		return $this->where($this->table.'.'.$column, $operator, $value, $boolean);
	}

	/**
	 * Set an or where clause for a pivot table column.
	 *
	 * @param  string  $column
	 * @param  string  $operator
	 * @param  mixed   $value
	 * @param  string  $boolean
	 * @return \Illuminate\Database\Eloquent\Relations\BelongsToMany
	 */
	public function orWherePivot($column, $operator = null, $value = null)
	{
		return $this->wherePivot($column, $operator, $value, 'or');
	}

	/**
	 * Execute the query and get the first result.
	 *
	 * @param  array   $columns
	 * @return mixed
	 */
	public function first($columns = array('*'))
	{
		$results = $this->take(1)->get($columns);

		return count($results) > 0 ? $results->first() : null;
	}

	/**
	 * Execute the query and get the first result or throw an exception.
	 *
	 * @param  array  $columns
	 * @return \Illuminate\Database\Eloquent\Model|static
	 *
	 * @throws \Illuminate\Database\Eloquent\ModelNotFoundException
	 */
	public function firstOrFail($columns = array('*'))
	{
		if ( ! is_null($model = $this->first($columns))) return $model;

		throw new ModelNotFoundException;
	}

	/**
	 * Execute the query as a "select" statement.
	 *
	 * @param  array  $columns
	 * @return \Illuminate\Database\Eloquent\Collection
	 */
	public function get($columns = array('*'))
	{
		// First we'll add the proper select columns onto the query so it is run with
		// the proper columns. Then, we will get the results and hydrate out pivot
		// models with the result of those columns as a separate model relation.
		$select = $this->getSelectColumns($columns);

		$models = $this->query->addSelect($select)->getModels();

		$this->hydratePivotRelation($models);

		// If we actually found models we will also eager load any relationships that
		// have been specified as needing to be eager loaded. This will solve the
		// n + 1 query problem for the developer and also increase performance.
		if (count($models) > 0)
		{
			$models = $this->query->eagerLoadRelations($models);
		}

		return $this->related->newCollection($models);
	}

	/**
	 * Get a paginator for the "select" statement.
	 *
	 * @param  int    $perPage
	 * @param  array  $columns
	 * @return \Illuminate\Pagination\Paginator
	 */
	public function paginate($perPage = null, $columns = array('*'))
	{
		$this->query->addSelect($this->getSelectColumns($columns));

		// When paginating results, we need to add the pivot columns to the query and
		// then hydrate into the pivot objects once the results have been gathered
		// from the database since this isn't performed by the Eloquent builder.
		$pager = $this->query->paginate($perPage, $columns);

		$this->hydratePivotRelation($pager->getItems());

		return $pager;
	}

	/**
	 * Hydrate the pivot table relationship on the models.
	 *
	 * @param  array  $models
	 * @return void
	 */
	protected function hydratePivotRelation(array $models)
	{
		// To hydrate the pivot relationship, we will just gather the pivot attributes
		// and create a new Pivot model, which is basically a dynamic model that we
		// will set the attributes, table, and connections on so it they be used.
		foreach ($models as $model)
		{
			$pivot = $this->newExistingPivot($this->cleanPivotAttributes($model));

			$model->setRelation('pivot', $pivot);
		}
	}

	/**
	 * Get the pivot attributes from a model.
	 *
	 * @param  \Illuminate\Database\Eloquent\Model  $model
	 * @return array
	 */
	protected function cleanPivotAttributes(Model $model)
	{
		$values = array();

		foreach ($model->getAttributes() as $key => $value)
		{
			// To get the pivots attributes we will just take any of the attributes which
			// begin with "pivot_" and add those to this arrays, as well as unsetting
			// them from the parent's models since they exist in a different table.
			if (strpos($key, 'pivot_') === 0)
			{
				$values[substr($key, 6)] = $value;

				unset($model->$key);
			}
		}

		return $values;
	}

	/**
	 * Set the base constraints on the relation query.
	 *
	 * @return void
	 */
	public function addConstraints()
	{
		$this->setJoin();

		if (static::$constraints) $this->setWhere();
	}

	/**
	 * Add the constraints for a relationship count query.
	 *
	 * @param  \Illuminate\Database\Eloquent\Builder  $query
	 * @param  \Illuminate\Database\Eloquent\Builder  $parent
	 * @return \Illuminate\Database\Eloquent\Builder
	 */
	public function getRelationCountQuery(Builder $query, Builder $parent)
	{
		if ($parent->getQuery()->from == $query->getQuery()->from)
		{
			return $this->getRelationCountQueryForSelfJoin($query, $parent);
		}
		else
		{
			$this->setJoin($query);

			return parent::getRelationCountQuery($query, $parent);
		}
	}

	/**
	 * Add the constraints for a relationship count query on the same table.
	 *
	 * @param  \Illuminate\Database\Eloquent\Builder  $query
	 * @param  \Illuminate\Database\Eloquent\Builder  $parent
	 * @return \Illuminate\Database\Eloquent\Builder
	 */
	public function getRelationCountQueryForSelfJoin(Builder $query, Builder $parent)
	{
		$query->select(new \Illuminate\Database\Query\Expression('count(*)'));

		$tablePrefix = $this->query->getQuery()->getConnection()->getTablePrefix();

		$query->from($this->table.' as '.$tablePrefix.$hash = $this->getRelationCountHash());

		$key = $this->wrap($this->getQualifiedParentKeyName());

		return $query->where($hash.'.'.$this->foreignKey, '=', new \Illuminate\Database\Query\Expression($key));
	}

	/**
	 * Get a relationship join table hash.
	 *
	 * @return string
	 */
	public function getRelationCountHash()
	{
		return 'self_'.md5(microtime(true));
	}

	/**
	 * Set the select clause for the relation query.
	 *
	 * @return \Illuminate\Database\Eloquent\Relations\BelongsToMany
	 */
	protected function getSelectColumns(array $columns = array('*'))
	{
		if ($columns == array('*'))
		{
			$columns = array($this->related->getTable().'.*');
		}

		return array_merge($columns, $this->getAliasedPivotColumns());
	}

	/**
	 * Get the pivot columns for the relation.
	 *
	 * @return array
	 */
	protected function getAliasedPivotColumns()
	{
		$defaults = array($this->foreignKey, $this->otherKey);

		// We need to alias all of the pivot columns with the "pivot_" prefix so we
		// can easily extract them out of the models and put them into the pivot
		// relationships when they are retrieved and hydrated into the models.
		$columns = array();

		foreach (array_merge($defaults, $this->pivotColumns) as $column)
		{
			$columns[] = $this->table.'.'.$column.' as pivot_'.$column;
		}

		return array_unique($columns);
	}

	/**
	 * Set the join clause for the relation query.
	 *
	 * @param  \Illuminate\Database\Eloquent\Builder|null
	 * @return \Illuminate\Database\Eloquent\Relations\BelongsToMany
	 */
	protected function setJoin($query = null)
	{
		$query = $query ?: $this->query;

		// We need to join to the intermediate table on the related model's primary
		// key column with the intermediate table's foreign key for the related
		// model instance. Then we can set the "where" for the parent models.
		$baseTable = $this->related->getTable();

		$key = $baseTable.'.'.$this->related->getKeyName();

		$query->join($this->table, $key, '=', $this->getOtherKey());

		return $this;
	}

	/**
	 * Set the where clause for the relation query.
	 *
	 * @return \Illuminate\Database\Eloquent\Relations\BelongsToMany
	 */
	protected function setWhere()
	{
		$foreign = $this->getForeignKey();

		$this->query->where($foreign, '=', $this->parent->getKey());

		return $this;
	}

	/**
	 * Set the constraints for an eager load of the relation.
	 *
	 * @param  array  $models
	 * @return void
	 */
	public function addEagerConstraints(array $models)
	{
		$this->query->whereIn($this->getForeignKey(), $this->getKeys($models));
	}

	/**
	 * Initialize the relation on a set of models.
	 *
	 * @param  array   $models
	 * @param  string  $relation
	 * @return void
	 */
	public function initRelation(array $models, $relation)
	{
		foreach ($models as $model)
		{
			$model->setRelation($relation, $this->related->newCollection());
		}

		return $models;
	}

	/**
	 * Match the eagerly loaded results to their parents.
	 *
	 * @param  array   $models
	 * @param  \Illuminate\Database\Eloquent\Collection  $results
	 * @param  string  $relation
	 * @return array
	 */
	public function match(array $models, Collection $results, $relation)
	{
		$dictionary = $this->buildDictionary($results);

		// Once we have an array dictionary of child objects we can easily match the
		// children back to their parent using the dictionary and the keys on the
		// the parent models. Then we will return the hydrated models back out.
		foreach ($models as $model)
		{
			if (isset($dictionary[$key = $model->getKey()]))
			{
				$collection = $this->related->newCollection($dictionary[$key]);

				$model->setRelation($relation, $collection);
			}
		}

		return $models;
	}

	/**
	 * Build model dictionary keyed by the relation's foreign key.
	 *
	 * @param  \Illuminate\Database\Eloquent\Collection  $results
	 * @return array
	 */
	protected function buildDictionary(Collection $results)
	{
		$foreign = $this->foreignKey;

		// First we will build a dictionary of child models keyed by the foreign key
		// of the relation so that we will easily and quickly match them to their
		// parents without having a possibly slow inner loops for every models.
		$dictionary = array();

		foreach ($results as $result)
		{
			$dictionary[$result->pivot->$foreign][] = $result;
		}

		return $dictionary;
	}

	/**
	 * Touch all of the related models for the relationship.
	 *
	 * E.g.: Touch all roles associated with this user.
	 *
	 * @return void
	 */
	public function touch()
	{
		$key = $this->getRelated()->getKeyName();

		$columns = $this->getRelatedFreshUpdate();

		// If we actually have IDs for the relation, we will run the query to update all
		// the related model's timestamps, to make sure these all reflect the changes
		// to the parent models. This will help us keep any caching synced up here.
		$ids = $this->getRelatedIds();

		if (count($ids) > 0)
		{
			$this->getRelated()->newQuery()->whereIn($key, $ids)->update($columns);
		}
	}

	/**
	 * Get all of the IDs for the related models.
	 *
	 * @return array
	 */
	public function getRelatedIds()
	{
		$related = $this->getRelated();

		$fullKey = $related->getQualifiedKeyName();

		return $this->getQuery()->select($fullKey)->lists($related->getKeyName());
	}

	/**
	 * Save a new model and attach it to the parent model.
	 *
	 * @param  \Illuminate\Database\Eloquent\Model  $model
	 * @param  array  $joining
	 * @param  bool   $touch
	 * @return \Illuminate\Database\Eloquent\Model
	 */
	public function save(Model $model, array $joining = array(), $touch = true)
	{
		$model->save(array('touch' => false));

		$this->attach($model->getKey(), $joining, $touch);

		return $model;
	}

	/**
	 * Save an array of new models and attach them to the parent model.
	 *
	 * @param  array  $models
	 * @param  array  $joinings
	 * @return array
	 */
	public function saveMany(array $models, array $joinings = array())
	{
		foreach ($models as $key => $model)
		{
			$this->save($model, (array) array_get($joinings, $key), false);
		}

		$this->touchIfTouching();

		return $models;
	}

	/**
	 * Create a new instance of the related model.
	 *
	 * @param  array  $attributes
	 * @param  array  $joining
	 * @param  bool   $touch
	 * @return \Illuminate\Database\Eloquent\Model
	 */
	public function create(array $attributes, array $joining = array(), $touch = true)
	{
		$instance = $this->related->newInstance($attributes);

		// Once we save the related model, we need to attach it to the base model via
		// through intermediate table so we'll use the existing "attach" method to
		// accomplish this which will insert the record and any more attributes.
		$instance->save(array('touch' => false));

		$this->attach($instance->getKey(), $joining, $touch);

		return $instance;
	}

	/**
	 * Create an array of new instances of the related models.
	 *
	 * @param  array  $records
	 * @param  array  $joinings
	 * @return \Illuminate\Database\Eloquent\Model
	 */
	public function createMany(array $records, array $joinings = array())
	{
		$instances = array();

		foreach ($records as $key => $record)
		{
			$instances[] = $this->create($record, (array) array_get($joinings, $key), false);
		}

		$this->touchIfTouching();

		return $instances;
	}

	/**
	 * Sync the intermediate tables with a list of IDs or collection of models.
	 *
	 * @param  $ids
	 * @param  bool   $detaching
	 * @return array
	 */
	public function sync($ids, $detaching = true)
	{
<<<<<<< HEAD
		$changes = array(
			'attached' => array(), 'detached' => array(), 'updated' => array()
		);
=======
		// If we have a collection of models, get the keys.
		if ($ids instanceof Collection)
		{
			$ids = $ids->modelKeys();
		}
>>>>>>> 35c54e88

		// First we need to attach any of the associated models that are not currently
		// in this joining table. We'll spin through the given IDs, checking to see
		// if they exist in the array of current ones, and if not we will insert.
		$current = $this->newPivotQuery()->lists($this->otherKey);

		$records = $this->formatSyncList($ids);

		$detach = array_diff($current, array_keys($records));

		// Next, we will take the differences of the currents and given IDs and detach
		// all of the entities that exist in the "current" array but are not in the
		// the array of the IDs given to the method which will complete the sync.
		if ($detaching && count($detach) > 0)
		{
			$this->detach($detach);

			$changes['detached'] = (array) array_map('intval', $detach);
		}

		// Now we are finally ready to attach the new records. Note that we'll disable
		// touching until after the entire operation is complete so we don't fire a
		// ton of touch operations until we are totally done syncing the records.
		$changes = array_merge(
			$changes, $this->attachNew($records, $current, false)
		);

		$this->touchIfTouching();

		return $changes;
	}

	/**
	 * Format the sync list so that it is keyed by ID.
	 *
	 * @param  array  $records
	 * @return array
	 */
	protected function formatSyncList(array $records)
	{
		$results = array();

		foreach ($records as $id => $attributes)
		{
			if ( ! is_array($attributes))
			{
				list($id, $attributes) = array($attributes, array());
			}

			$results[$id] = $attributes;
		}

		return $results;
	}

	/**
	 * Attach all of the IDs that aren't in the current array.
	 *
	 * @param  array  $records
	 * @param  array  $current
	 * @param  bool   $touch
	 * @return array
	 */
	protected function attachNew(array $records, array $current, $touch = true)
	{
		$changes = array('attached' => array(), 'updated' => array());

		foreach ($records as $id => $attributes)
		{
			// If the ID is not in the list of existing pivot IDs, we will insert a new pivot
			// record, otherwise, we will just update this existing record on this joining
			// table, so that the developers will easily update these records pain free.
			if ( ! in_array($id, $current))
			{
				$this->attach($id, $attributes, $touch);

				$changes['attached'][] = (int) $id;
			}
			elseif (count($attributes) > 0)
			{
				$this->updateExistingPivot($id, $attributes, $touch);

				$changes['updated'][] = (int) $id;
			}
		}
		return $changes;
	}

	/**
	 * Update an existing pivot record on the table.
	 *
	 * @param  mixed  $id
	 * @param  array  $attributes
	 * @param  bool   $touch
	 * @return void
	 */
	public function updateExistingPivot($id, array $attributes, $touch)
	{
		if (in_array($this->updatedAt(), $this->pivotColumns))
		{
			$attributes = $this->setTimestampsOnAttach($attributes, true);
		}

		$this->newPivotStatementForId($id)->update($attributes);

		if ($touch) $this->touchIfTouching();
	}

	/**
	 * Attach a model to the parent.
	 *
	 * @param  mixed  $id
	 * @param  array  $attributes
	 * @param  bool   $touch
	 * @return void
	 */
	public function attach($id, array $attributes = array(), $touch = true)
	{
		if ($id instanceof Model) $id = $id->getKey();

		$query = $this->newPivotStatement();

		$query->insert($this->createAttachRecords((array) $id, $attributes));

		if ($touch) $this->touchIfTouching();
	}

	/**
	 * Create an array of records to insert into the pivot table.
	 *
	 * @param  array  $ids
	 * @return void
	 */
	protected function createAttachRecords($ids, array $attributes)
	{
		$records = array();

		$timed = in_array($this->createdAt(), $this->pivotColumns);

		// To create the attachment records, we will simply spin through the IDs given
		// and create a new record to insert for each ID. Each ID may actually be a
		// key in the array, with extra attributes to be placed in other columns.
		foreach ($ids as $key => $value)
		{
			$records[] = $this->attacher($key, $value, $attributes, $timed);
		}

		return $records;
	}

	/**
	 * Create a full attachment record payload.
	 *
	 * @param  int    $key
	 * @param  mixed  $value
	 * @param  array  $attributes
	 * @param  bool   $timed
	 * @return array
	 */
	protected function attacher($key, $value, $attributes, $timed)
	{
		list($id, $extra) = $this->getAttachId($key, $value, $attributes);

		// To create the attachment records, we will simply spin through the IDs given
		// and create a new record to insert for each ID. Each ID may actually be a
		// key in the array, with extra attributes to be placed in other columns.
		$record = $this->createAttachRecord($id, $timed);

		return array_merge($record, $extra);
	}

	/**
	 * Get the attach record ID and extra attributes.
	 *
	 * @param  mixed  $key
	 * @param  mixed  $value
	 * @param  array  $attributes
	 * @return array
	 */
	protected function getAttachId($key, $value, array $attributes)
	{
		if (is_array($value))
		{
			return array($key, array_merge($value, $attributes));
		}
		else
		{
			return array($value, $attributes);
		}
	}

	/**
	 * Create a new pivot attachment record.
	 *
	 * @param  int   $id
	 * @param  bool  $timed
	 * @return array
	 */
	protected function createAttachRecord($id, $timed)
	{
		$record[$this->foreignKey] = $this->parent->getKey();

		$record[$this->otherKey] = $id;

		// If the record needs to have creation and update timestamps, we will make
		// them by calling the parent model's "freshTimestamp" method which will
		// provide us with a fresh timestamp in this model's preferred format.
		if ($timed)
		{
			$record = $this->setTimestampsOnAttach($record);
		}

		return $record;
	}

	/**
	 * Set the creation and update timstamps on an attach record.
	 *
	 * @param  array  $record
	 * @param  bool   $exists
	 * @return array
	 */
	protected function setTimestampsOnAttach(array $record, $exists = false)
	{
		$fresh = $this->parent->freshTimestamp();

		if ( ! $exists) $record[$this->createdAt()] = $fresh;

		$record[$this->updatedAt()] = $fresh;

		return $record;
	}

	/**
	 * Detach models from the relationship.
	 *
	 * @param  int|array  $ids
	 * @param  bool  $touch
	 * @return int
	 */
	public function detach($ids = array(), $touch = true)
	{
		if ($ids instanceof Model) $ids = (array) $ids->getKey();

		$query = $this->newPivotQuery();

		// If associated IDs were passed to the method we will only delete those
		// associations, otherwise all of the association ties will be broken.
		// We'll return the numbers of affected rows when we do the deletes.
		$ids = (array) $ids;

		if (count($ids) > 0)
		{
			$query->whereIn($this->otherKey, $ids);
		}

		if ($touch) $this->touchIfTouching();

		// Once we have all of the conditions set on the statement, we are ready
		// to run the delete on the pivot table. Then, if the touch parameter
		// is true, we will go ahead and touch all related models to sync.
		$results = $query->delete();

		return $results;
	}

	/**
	 * If we're touching the parent model, touch.
	 *
	 * @return void
	 */
	public function touchIfTouching()
	{
		if ($this->touchingParent()) $this->getParent()->touch();

		if ($this->getParent()->touches($this->relationName)) $this->touch();
	}

	/**
	 * Determine if we should touch the parent on sync.
	 *
	 * @return bool
	 */
	protected function touchingParent()
	{
		return $this->getRelated()->touches($this->guessInverseRelation());
	}

	/**
	 * Attempt to guess the name of the inverse of the relation.
	 *
	 * @return string
	 */
	protected function guessInverseRelation()
	{
		return camel_case(str_plural(class_basename($this->getParent())));
	}

	/**
	 * Create a new query builder for the pivot table.
	 *
	 * @return \Illuminate\Database\Query\Builder
	 */
	protected function newPivotQuery()
	{
		$query = $this->newPivotStatement();

		return $query->where($this->foreignKey, $this->parent->getKey());
	}

	/**
	 * Get a new plain query builder for the pivot table.
	 *
	 * @return \Illuminate\Database\Query\Builder
	 */
	public function newPivotStatement()
	{
		return $this->query->getQuery()->newQuery()->from($this->table);
	}

	/**
	 * Get a new pivot statement for a given "other" ID.
	 *
	 * @param  mixed  $id
	 * @return \Illuminate\Database\Query\Builder
	 */
	public function newPivotStatementForId($id)
	{
		$pivot = $this->newPivotStatement();

		$key = $this->parent->getKey();

		return $pivot->where($this->foreignKey, $key)->where($this->otherKey, $id);
	}

	/**
	 * Create a new pivot model instance.
	 *
	 * @param  array  $attributes
	 * @param  bool   $exists
	 * @return \Illuminate\Database\Eloquent\Relations\Pivot
	 */
	public function newPivot(array $attributes = array(), $exists = false)
	{
		$pivot = $this->related->newPivot($this->parent, $attributes, $this->table, $exists);

		return $pivot->setPivotKeys($this->foreignKey, $this->otherKey);
	}

	/**
	 * Create a new existing pivot model instance.
	 *
	 * @param  array  $attributes
	 * @return \Illuminate\Database\Eloquent\Relations\Pivot
	 */
	public function newExistingPivot(array $attributes = array())
	{
		return $this->newPivot($attributes, true);
	}

	/**
	 * Set the columns on the pivot table to retrieve.
	 *
	 * @param  array  $columns
	 * @return \Illuminate\Database\Eloquent\Relations\BelongsToMany
	 */
	public function withPivot($columns)
	{
		$columns = is_array($columns) ? $columns : func_get_args();

		$this->pivotColumns = array_merge($this->pivotColumns, $columns);

		return $this;
	}

	/**
	 * Specify that the pivot table has creation and update timestamps.
	 *
	 * @return \Illuminate\Database\Eloquent\Relations\BelongsToMany
	 */
	public function withTimestamps($createdAt = null, $updatedAt = null)
	{
		return $this->withPivot($createdAt ?: $this->createdAt(), $updatedAt ?: $this->updatedAt());
	}

	/**
	 * Get the related model's updated at column name.
	 *
	 * @return string
	 */
	public function getRelatedFreshUpdate()
	{
		return array($this->related->getUpdatedAtColumn() => $this->related->freshTimestamp());
	}

	/**
	 * Get the key for comparing against the pareny key in "has" query.
	 *
	 * @return string
	 */
	public function getHasCompareKey()
	{
		return $this->getForeignKey();
	}

	/**
	 * Get the fully qualified foreign key for the relation.
	 *
	 * @return string
	 */
	public function getForeignKey()
	{
		return $this->table.'.'.$this->foreignKey;
	}

	/**
	 * Get the fully qualified "other key" for the relation.
	 *
	 * @return string
	 */
	public function getOtherKey()
	{
		return $this->table.'.'.$this->otherKey;
	}

	/**
	 * Get the fully qualified parent key naem.
	 *
	 * @return string
	 */
	protected function getQualifiedParentKeyName()
	{
		return $this->parent->getQualifiedKeyName();
	}

	/**
	 * Get the intermediate table for the relationship.
	 *
	 * @return string
	 */
	public function getTable()
	{
		return $this->table;
	}

	/**
	 * Get the relationship name for the relationship.
	 *
	 * @return string
	 */
	public function getRelationName()
	{
		return $this->relationName;
	}

}<|MERGE_RESOLUTION|>--- conflicted
+++ resolved
@@ -564,17 +564,11 @@
 	 */
 	public function sync($ids, $detaching = true)
 	{
-<<<<<<< HEAD
 		$changes = array(
 			'attached' => array(), 'detached' => array(), 'updated' => array()
 		);
-=======
-		// If we have a collection of models, get the keys.
-		if ($ids instanceof Collection)
-		{
-			$ids = $ids->modelKeys();
-		}
->>>>>>> 35c54e88
+
+		if ($ids instanceof Collection) $ids = $ids->modelKeys();
 
 		// First we need to attach any of the associated models that are not currently
 		// in this joining table. We'll spin through the given IDs, checking to see
