{
    "name": "illuminate/http",
    "license": "MIT",
    "authors": [
        {
            "name": "Taylor Otwell",
            "email": "taylorotwell@gmail.com"
        }
    ],
    "require": {
<<<<<<< HEAD
        "illuminate/session": "4.2.*",
        "illuminate/support": "4.2.*",
        "symfony/http-foundation": "2.5.*",
        "symfony/http-kernel": "2.5.*"
=======
        "php": ">=5.3.0",
        "illuminate/session": "4.1.*",
        "illuminate/support": "4.1.*",
        "symfony/http-foundation": "2.4.*",
        "symfony/http-kernel": "2.4.*"
>>>>>>> 35d87903
    },
    "require-dev": {
        "mockery/mockery": "0.9.*",
        "phpunit/phpunit": "4.0.*"
    },
    "autoload": {
        "psr-0": {
            "Illuminate\\Http": ""
        }
    },
    "target-dir": "Illuminate/Http",
    "extra": {
        "branch-alias": {
            "dev-master": "4.2-dev"
        }
    },
    "minimum-stability": "dev"
}<|MERGE_RESOLUTION|>--- conflicted
+++ resolved
@@ -8,18 +8,11 @@
         }
     ],
     "require": {
-<<<<<<< HEAD
+        "php": ">=5.4.0",
         "illuminate/session": "4.2.*",
         "illuminate/support": "4.2.*",
         "symfony/http-foundation": "2.5.*",
         "symfony/http-kernel": "2.5.*"
-=======
-        "php": ">=5.3.0",
-        "illuminate/session": "4.1.*",
-        "illuminate/support": "4.1.*",
-        "symfony/http-foundation": "2.4.*",
-        "symfony/http-kernel": "2.4.*"
->>>>>>> 35d87903
     },
     "require-dev": {
         "mockery/mockery": "0.9.*",
