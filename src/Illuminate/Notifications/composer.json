{
    "name": "illuminate/notifications",
    "description": "The Illuminate Notifications package.",
    "license": "MIT",
    "homepage": "https://laravel.com",
    "support": {
        "issues": "https://github.com/laravel/framework/issues",
        "source": "https://github.com/laravel/framework"
    },
    "authors": [
        {
            "name": "Taylor Otwell",
            "email": "taylor@laravel.com"
        }
    ],
    "require": {
        "php": ">=5.6.4",
<<<<<<< HEAD
        "illuminate/broadcasting": "5.4.*",
        "illuminate/bus": "5.4.*",
        "illuminate/container": "5.4.*",
        "illuminate/contracts": "5.4.*",
        "illuminate/mail": "5.4.*",
        "illuminate/support": "5.4.*",
=======
        "illuminate/contracts": "5.3.*",
        "illuminate/broadcasting": "5.3.*",
        "illuminate/bus": "5.3.*",
        "illuminate/queue": "5.3.*",
        "illuminate/support": "5.3.*",
>>>>>>> 69666e69
        "ramsey/uuid": "~3.0"
    },
    "autoload": {
        "psr-4": {
            "Illuminate\\Notifications\\": ""
        }
    },
    "extra": {
        "branch-alias": {
            "dev-master": "5.4-dev"
        }
    },
    "suggest": {
        "guzzlehttp/guzzle": "Required to use the Slack transport.",
        "illuminate/database": "Required to use the database transport (5.4.*).",
        "nexmo/client": "Required to use the Nexmo transport."
    },
    "minimum-stability": "dev"
}<|MERGE_RESOLUTION|>--- conflicted
+++ resolved
@@ -15,20 +15,13 @@
     ],
     "require": {
         "php": ">=5.6.4",
-<<<<<<< HEAD
         "illuminate/broadcasting": "5.4.*",
         "illuminate/bus": "5.4.*",
         "illuminate/container": "5.4.*",
         "illuminate/contracts": "5.4.*",
         "illuminate/mail": "5.4.*",
+        "illuminate/queue": "5.4.*",
         "illuminate/support": "5.4.*",
-=======
-        "illuminate/contracts": "5.3.*",
-        "illuminate/broadcasting": "5.3.*",
-        "illuminate/bus": "5.3.*",
-        "illuminate/queue": "5.3.*",
-        "illuminate/support": "5.3.*",
->>>>>>> 69666e69
         "ramsey/uuid": "~3.0"
     },
     "autoload": {
