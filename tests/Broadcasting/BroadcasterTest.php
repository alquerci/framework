<?php

namespace Illuminate\Tests\Broadcasting;

use Mockery as m;
use PHPUnit\Framework\TestCase;
use Illuminate\Container\Container;
use Illuminate\Database\Eloquent\Model;
use Illuminate\Contracts\Routing\BindingRegistrar;
use Illuminate\Broadcasting\Broadcasters\Broadcaster;

class BroadcasterTest extends TestCase
{
    /**
     * @var \Illuminate\Tests\Broadcasting\FakeBroadcaster
     */
    public $broadcaster;

    public function setUp()
    {
        parent::setUp();

        $this->broadcaster = new FakeBroadcaster;
    }

    public function tearDown()
    {
        m::close();
    }

    public function testExtractingParametersWhileCheckingForUserAccess()
    {
        $callback = function ($user, BroadcasterTestEloquentModelStub $model, $nonModel) {
            //
        };
        $parameters = $this->broadcaster->extractAuthParameters('asd.{model}.{nonModel}', 'asd.1.something', $callback);
        $this->assertEquals(['model.1.instance', 'something'], $parameters);

        $callback = function ($user, BroadcasterTestEloquentModelStub $model, BroadcasterTestEloquentModelStub $model2, $something) {
            //
        };
        $parameters = $this->broadcaster->extractAuthParameters('asd.{model}.{model2}.{nonModel}', 'asd.1.uid.something', $callback);
        $this->assertEquals(['model.1.instance', 'model.uid.instance', 'something'], $parameters);

        $callback = function ($user) {
            //
        };
        $parameters = $this->broadcaster->extractAuthParameters('asd', 'asd', $callback);
        $this->assertEquals([], $parameters);

        $callback = function ($user, $something) {
            //
        };
        $parameters = $this->broadcaster->extractAuthParameters('asd', 'asd', $callback);
        $this->assertEquals([], $parameters);

        /*
         * Test Explicit Binding...
         */
        $container = new Container;
        Container::setInstance($container);
        $binder = m::mock(BindingRegistrar::class);
        $binder->shouldReceive('getBindingCallback')->times(2)->with('model')->andReturn(function () {
            return 'bound';
        });
        $container->instance(BindingRegistrar::class, $binder);
        $callback = function ($user, $model) {
            //
        };
        $parameters = $this->broadcaster->extractAuthParameters('something.{model}', 'something.1', $callback);
        $this->assertEquals(['bound'], $parameters);
        Container::setInstance(new Container);
    }

    public function testCanUseChannelClasses()
    {
        $parameters = $this->broadcaster->extractAuthParameters('asd.{model}.{nonModel}', 'asd.1.something', DummyBroadcastingChannel::class);
        $this->assertEquals(['model.1.instance', 'something'], $parameters);
    }

    /**
     * @expectedException \Exception
     */
    public function testUnknownChannelAuthHandlerTypeThrowsException()
    {
        $this->broadcaster->extractAuthParameters('asd.{model}.{nonModel}', 'asd.1.something', 123);
    }

    public function testCanRegisterChannelsAsClasses()
    {
<<<<<<< HEAD
        $this->broadcaster->channel('something', function () {
=======
        $broadcaster = new FakeBroadcaster;

        $broadcaster->channel('something', function () {
            //
>>>>>>> dce44bcd
        });
        $this->broadcaster->channel('somethingelse', DummyBroadcastingChannel::class);
    }

    /**
     * @expectedException \Symfony\Component\HttpKernel\Exception\HttpException
     */
    public function testNotFoundThrowsHttpException()
    {
        $callback = function ($user, BroadcasterTestEloquentModelNotFoundStub $model) {
            //
        };
        $this->broadcaster->extractAuthParameters('asd.{model}', 'asd.1', $callback);
    }

    public function testCanRegisterChannelsWithoutOptions()
    {
        $this->broadcaster->channel('somechannel', function () {
        });
    }

    public function testCanRegisterChannelsWithOptions()
    {
        $options = ['a' => ['b', 'c']];
        $this->broadcaster->channel('somechannel', function () {
        }, $options);
    }

    public function testCanRetrieveChannelsOptions()
    {
        $options = ['a' => ['b', 'c']];
        $this->broadcaster->channel('somechannel', function () {
        }, $options);

        $this->assertEquals(
            $options,
            $this->broadcaster->retrieveChannelOptions('somechannel')
        );
    }

    public function testCanRetrieveChannelsOptionsUsingAChannelNameContainingArgs()
    {
        $options = ['a' => ['b', 'c']];
        $this->broadcaster->channel('somechannel.{id}.test.{text}', function () {
        }, $options);

        $this->assertEquals(
            $options,
            $this->broadcaster->retrieveChannelOptions('somechannel.23.test.mytext')
        );
    }

    public function testCanRetrieveChannelsOptionsWhenMultipleChannelsAreRegistered()
    {
        $options = ['a' => ['b', 'c']];
        $this->broadcaster->channel('somechannel', function () {
        });
        $this->broadcaster->channel('someotherchannel', function () {
        }, $options);

        $this->assertEquals(
            $options,
            $this->broadcaster->retrieveChannelOptions('someotherchannel')
        );
    }

    public function testDontRetrieveChannelsOptionsWhenChannelDoesntExists()
    {
        $options = ['a' => ['b', 'c']];
        $this->broadcaster->channel('somechannel', function () {
        }, $options);

        $this->assertEquals(
            [],
            $this->broadcaster->retrieveChannelOptions('someotherchannel')
        );
    }

    public function testRetrieveUserWithoutGuard()
    {
        $this->broadcaster->channel('somechannel', function () {
        });

        $request = m::mock(\Illuminate\Http\Request::class);
        $request->shouldReceive('user')
                ->once()
                ->withNoArgs()
                ->andReturn(new DummyUser);

        $this->assertInstanceOf(
            DummyUser::class,
            $this->broadcaster->retrieveUser($request, 'somechannel')
        );
    }

    public function testRetrieveUserWithOneGuardUsingAStringForSpecifyingGuard()
    {
        $this->broadcaster->channel('somechannel', function () {
        }, ['guards' => 'myguard']);

        $request = m::mock(\Illuminate\Http\Request::class);
        $request->shouldReceive('user')
                ->once()
                ->with('myguard')
                ->andReturn(new DummyUser);

        $this->assertInstanceOf(
            DummyUser::class,
            $this->broadcaster->retrieveUser($request, 'somechannel')
        );
    }

    public function testRetrieveUserWithMultipleGuardsAndRespectGuardsOrder()
    {
        $this->broadcaster->channel('somechannel', function () {
        }, ['guards' => ['myguard1', 'myguard2']]);
        $this->broadcaster->channel('someotherchannel', function () {
        }, ['guards' => ['myguard2', 'myguard1']]);

        $request = m::mock(\Illuminate\Http\Request::class);
        $request->shouldReceive('user')
                ->once()
                ->with('myguard1')
                ->andReturn(null);
        $request->shouldReceive('user')
                ->twice()
                ->with('myguard2')
                ->andReturn(new DummyUser)
                ->ordered('user');

        $this->assertInstanceOf(
            DummyUser::class,
            $this->broadcaster->retrieveUser($request, 'somechannel')
        );

        $this->assertInstanceOf(
            DummyUser::class,
            $this->broadcaster->retrieveUser($request, 'someotherchannel')
        );
    }

    public function testRetrieveUserDontUseDefaultGuardWhenOneGuardSpecified()
    {
        $this->broadcaster->channel('somechannel', function () {
        }, ['guards' => 'myguard']);

        $request = m::mock(\Illuminate\Http\Request::class);
        $request->shouldReceive('user')
                ->once()
                ->with('myguard')
                ->andReturn(null);
        $request->shouldNotReceive('user')
                ->withNoArgs();

        $this->broadcaster->retrieveUser($request, 'somechannel');
    }

    public function testRetrieveUserDontUseDefaultGuardWhenMultipleGuardsSpecified()
    {
        $this->broadcaster->channel('somechannel', function () {
        }, ['guards' => ['myguard1', 'myguard2']]);

        $request = m::mock(\Illuminate\Http\Request::class);
        $request->shouldReceive('user')
                ->once()
                ->with('myguard1')
                ->andReturn(null);
        $request->shouldReceive('user')
                ->once()
                ->with('myguard2')
                ->andReturn(null);
        $request->shouldNotReceive('user')
                ->withNoArgs();

        $this->broadcaster->retrieveUser($request, 'somechannel');
    }

    /**
     * @dataProvider channelNameMatchPatternProvider
     */
    public function testChannelNameMatchPattern($channel, $pattern, $shouldMatch)
    {
        $this->assertEquals($shouldMatch, $this->broadcaster->channelNameMatchesPattern($channel, $pattern));
    }

    public function channelNameMatchPatternProvider()
    {
        return [
            ['something', 'something', true],
            ['something.23', 'something.{id}', true],
            ['something.23.test', 'something.{id}.test', true],
            ['something.23.test.42', 'something.{id}.test.{id2}', true],
            ['something-23:test-42', 'something-{id}:test-{id2}', true],
            ['something..test.42', 'something.{id}.test.{id2}', true],
            ['23:string:test', '{id}:string:{text}', true],
            ['something.23', 'something', false],
            ['something.23.test.42', 'something.test.{id}', false],
            ['something-23-test-42', 'something-{id}-test', false],
            ['23:test', '{id}:test:abcd', false],
        ];
    }
}

class FakeBroadcaster extends Broadcaster
{
    public function auth($request)
    {
        //
    }

    public function validAuthenticationResponse($request, $result)
    {
        //
    }

    public function broadcast(array $channels, $event, array $payload = [])
    {
        //
    }

    public function extractAuthParameters($pattern, $channel, $callback)
    {
        return parent::extractAuthParameters($pattern, $channel, $callback);
    }

    public function retrieveChannelOptions($channel)
    {
        return parent::retrieveChannelOptions($channel);
    }

    public function retrieveUser($request, $channel)
    {
        return parent::retrieveUser($request, $channel);
    }

    public function channelNameMatchesPattern($channel, $pattern)
    {
        return parent::channelNameMatchesPattern($channel, $pattern);
    }
}

class BroadcasterTestEloquentModelStub extends Model
{
    public function getRouteKeyName()
    {
        return 'id';
    }

    public function where($key, $value)
    {
        $this->value = $value;

        return $this;
    }

    public function first()
    {
        return "model.{$this->value}.instance";
    }
}

class BroadcasterTestEloquentModelNotFoundStub extends Model
{
    public function getRouteKeyName()
    {
        return 'id';
    }

    public function where($key, $value)
    {
        $this->value = $value;

        return $this;
    }

    public function first()
    {
        //
    }
}

class DummyBroadcastingChannel
{
    public function join($user, BroadcasterTestEloquentModelStub $model, $nonModel)
    {
        //
    }
}

class DummyUser
{
}<|MERGE_RESOLUTION|>--- conflicted
+++ resolved
@@ -88,15 +88,10 @@
 
     public function testCanRegisterChannelsAsClasses()
     {
-<<<<<<< HEAD
         $this->broadcaster->channel('something', function () {
-=======
-        $broadcaster = new FakeBroadcaster;
-
-        $broadcaster->channel('something', function () {
-            //
->>>>>>> dce44bcd
-        });
+            //
+        });
+
         $this->broadcaster->channel('somethingelse', DummyBroadcastingChannel::class);
     }
 
