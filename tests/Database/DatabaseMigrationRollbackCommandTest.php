--- conflicted
+++ resolved
@@ -22,13 +22,8 @@
         $command->setLaravel($app);
         $migrator->shouldReceive('paths')->once()->andReturn([]);
         $migrator->shouldReceive('setConnection')->once()->with(null);
-<<<<<<< HEAD
         $migrator->shouldReceive('setOutput')->once()->andReturn($migrator);
-        $migrator->shouldReceive('rollback')->once()->with([__DIR__.'/migrations'], ['pretend' => false, 'step' => 0]);
-=======
         $migrator->shouldReceive('rollback')->once()->with([__DIR__.DIRECTORY_SEPARATOR.'migrations'], ['pretend' => false, 'step' => 0]);
-        $migrator->shouldReceive('getNotes')->andReturn([]);
->>>>>>> 852ff285
 
         $this->runCommand($command);
     }
@@ -41,13 +36,8 @@
         $command->setLaravel($app);
         $migrator->shouldReceive('paths')->once()->andReturn([]);
         $migrator->shouldReceive('setConnection')->once()->with(null);
-<<<<<<< HEAD
         $migrator->shouldReceive('setOutput')->once()->andReturn($migrator);
-        $migrator->shouldReceive('rollback')->once()->with([__DIR__.'/migrations'], ['pretend' => false, 'step' => 2]);
-=======
         $migrator->shouldReceive('rollback')->once()->with([__DIR__.DIRECTORY_SEPARATOR.'migrations'], ['pretend' => false, 'step' => 2]);
-        $migrator->shouldReceive('getNotes')->andReturn([]);
->>>>>>> 852ff285
 
         $this->runCommand($command, ['--step' => 2]);
     }
@@ -60,13 +50,8 @@
         $command->setLaravel($app);
         $migrator->shouldReceive('paths')->once()->andReturn([]);
         $migrator->shouldReceive('setConnection')->once()->with('foo');
-<<<<<<< HEAD
         $migrator->shouldReceive('setOutput')->once()->andReturn($migrator);
-        $migrator->shouldReceive('rollback')->once()->with([__DIR__.'/migrations'], true);
-=======
         $migrator->shouldReceive('rollback')->once()->with([__DIR__.DIRECTORY_SEPARATOR.'migrations'], true);
-        $migrator->shouldReceive('getNotes')->andReturn([]);
->>>>>>> 852ff285
 
         $this->runCommand($command, ['--pretend' => true, '--database' => 'foo']);
     }
@@ -79,13 +64,8 @@
         $command->setLaravel($app);
         $migrator->shouldReceive('paths')->once()->andReturn([]);
         $migrator->shouldReceive('setConnection')->once()->with('foo');
-<<<<<<< HEAD
         $migrator->shouldReceive('setOutput')->once()->andReturn($migrator);
-        $migrator->shouldReceive('rollback')->once()->with([__DIR__.'/migrations'], ['pretend' => true, 'step' => 2]);
-=======
         $migrator->shouldReceive('rollback')->once()->with([__DIR__.DIRECTORY_SEPARATOR.'migrations'], ['pretend' => true, 'step' => 2]);
-        $migrator->shouldReceive('getNotes')->andReturn([]);
->>>>>>> 852ff285
 
         $this->runCommand($command, ['--pretend' => true, '--database' => 'foo', '--step' => 2]);
     }
