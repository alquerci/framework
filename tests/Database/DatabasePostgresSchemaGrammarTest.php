<?php

namespace Illuminate\Tests\Database;

use Mockery as m;
use PHPUnit\Framework\TestCase;
use Illuminate\Database\Schema\Blueprint;

class DatabasePostgresSchemaGrammarTest extends TestCase
{
    public function tearDown()
    {
        m::close();
    }

    public function testBasicCreateTable()
    {
        $blueprint = new Blueprint('users');
        $blueprint->create();
        $blueprint->increments('id');
        $blueprint->string('email');
        $statements = $blueprint->toSql($this->getConnection(), $this->getGrammar());

        $this->assertCount(1, $statements);
        $this->assertEquals('create table "users" ("id" serial primary key not null, "email" varchar(255) not null)', $statements[0]);

        $blueprint = new Blueprint('users');
        $blueprint->increments('id');
        $blueprint->string('email');
        $statements = $blueprint->toSql($this->getConnection(), $this->getGrammar());

        $this->assertCount(1, $statements);
        $this->assertEquals('alter table "users" add column "id" serial primary key not null, add column "email" varchar(255) not null', $statements[0]);
    }

    public function testDropTable()
    {
        $blueprint = new Blueprint('users');
        $blueprint->drop();
        $statements = $blueprint->toSql($this->getConnection(), $this->getGrammar());

        $this->assertCount(1, $statements);
        $this->assertEquals('drop table "users"', $statements[0]);
    }

    public function testDropTableIfExists()
    {
        $blueprint = new Blueprint('users');
        $blueprint->dropIfExists();
        $statements = $blueprint->toSql($this->getConnection(), $this->getGrammar());

        $this->assertCount(1, $statements);
        $this->assertEquals('drop table if exists "users"', $statements[0]);
    }

    public function testDropColumn()
    {
        $blueprint = new Blueprint('users');
        $blueprint->dropColumn('foo');
        $statements = $blueprint->toSql($this->getConnection(), $this->getGrammar());

        $this->assertCount(1, $statements);
        $this->assertEquals('alter table "users" drop column "foo"', $statements[0]);

        $blueprint = new Blueprint('users');
        $blueprint->dropColumn(['foo', 'bar']);
        $statements = $blueprint->toSql($this->getConnection(), $this->getGrammar());

        $this->assertCount(1, $statements);
        $this->assertEquals('alter table "users" drop column "foo", drop column "bar"', $statements[0]);

        $blueprint = new Blueprint('users');
        $blueprint->dropColumn('foo', 'bar');
        $statements = $blueprint->toSql($this->getConnection(), $this->getGrammar());

        $this->assertCount(1, $statements);
        $this->assertEquals('alter table "users" drop column "foo", drop column "bar"', $statements[0]);
    }

    public function testDropPrimary()
    {
        $blueprint = new Blueprint('users');
        $blueprint->dropPrimary();
        $statements = $blueprint->toSql($this->getConnection(), $this->getGrammar());

        $this->assertCount(1, $statements);
        $this->assertEquals('alter table "users" drop constraint "users_pkey"', $statements[0]);
    }

    public function testDropUnique()
    {
        $blueprint = new Blueprint('users');
        $blueprint->dropUnique('foo');
        $statements = $blueprint->toSql($this->getConnection(), $this->getGrammar());

        $this->assertCount(1, $statements);
        $this->assertEquals('alter table "users" drop constraint "foo"', $statements[0]);
    }

    public function testDropIndex()
    {
        $blueprint = new Blueprint('users');
        $blueprint->dropIndex('foo');
        $statements = $blueprint->toSql($this->getConnection(), $this->getGrammar());

        $this->assertCount(1, $statements);
        $this->assertEquals('drop index "foo"', $statements[0]);
    }

    public function testDropForeign()
    {
        $blueprint = new Blueprint('users');
        $blueprint->dropForeign('foo');
        $statements = $blueprint->toSql($this->getConnection(), $this->getGrammar());

        $this->assertCount(1, $statements);
        $this->assertEquals('alter table "users" drop constraint "foo"', $statements[0]);
    }

    public function testDropTimestamps()
    {
        $blueprint = new Blueprint('users');
        $blueprint->dropTimestamps();
        $statements = $blueprint->toSql($this->getConnection(), $this->getGrammar());

        $this->assertCount(1, $statements);
        $this->assertEquals('alter table "users" drop column "created_at", drop column "updated_at"', $statements[0]);
    }

    public function testDropTimestampsTz()
    {
        $blueprint = new Blueprint('users');
        $blueprint->dropTimestampsTz();
        $statements = $blueprint->toSql($this->getConnection(), $this->getGrammar());

        $this->assertCount(1, $statements);
        $this->assertEquals('alter table "users" drop column "created_at", drop column "updated_at"', $statements[0]);
    }

    public function testRenameTable()
    {
        $blueprint = new Blueprint('users');
        $blueprint->rename('foo');
        $statements = $blueprint->toSql($this->getConnection(), $this->getGrammar());

        $this->assertCount(1, $statements);
        $this->assertEquals('alter table "users" rename to "foo"', $statements[0]);
    }

    public function testAddingPrimaryKey()
    {
        $blueprint = new Blueprint('users');
        $blueprint->primary('foo');
        $statements = $blueprint->toSql($this->getConnection(), $this->getGrammar());

        $this->assertCount(1, $statements);
        $this->assertEquals('alter table "users" add primary key ("foo")', $statements[0]);
    }

    public function testAddingUniqueKey()
    {
        $blueprint = new Blueprint('users');
        $blueprint->unique('foo', 'bar');
        $statements = $blueprint->toSql($this->getConnection(), $this->getGrammar());

        $this->assertCount(1, $statements);
        $this->assertEquals('alter table "users" add constraint "bar" unique ("foo")', $statements[0]);
    }

    public function testAddingIndex()
    {
        $blueprint = new Blueprint('users');
        $blueprint->index(['foo', 'bar'], 'baz');
        $statements = $blueprint->toSql($this->getConnection(), $this->getGrammar());

        $this->assertCount(1, $statements);
        $this->assertEquals('create index "baz" on "users" ("foo", "bar")', $statements[0]);
    }

    public function testAddingIndexWithAlgorithm()
    {
        $blueprint = new Blueprint('users');
        $blueprint->index(['foo', 'bar'], 'baz', 'hash');
        $statements = $blueprint->toSql($this->getConnection(), $this->getGrammar());

        $this->assertCount(1, $statements);
        $this->assertEquals('create index "baz" on "users" using hash ("foo", "bar")', $statements[0]);
    }

    public function testAddingIncrementingID()
    {
        $blueprint = new Blueprint('users');
        $blueprint->increments('id');
        $statements = $blueprint->toSql($this->getConnection(), $this->getGrammar());

        $this->assertCount(1, $statements);
        $this->assertEquals('alter table "users" add column "id" serial primary key not null', $statements[0]);
    }

    public function testAddingSmallIncrementingID()
    {
        $blueprint = new Blueprint('users');
        $blueprint->smallIncrements('id');
        $statements = $blueprint->toSql($this->getConnection(), $this->getGrammar());

        $this->assertCount(1, $statements);
        $this->assertEquals('alter table "users" add column "id" smallserial primary key not null', $statements[0]);
    }

    public function testAddingMediumIncrementingID()
    {
        $blueprint = new Blueprint('users');
        $blueprint->mediumIncrements('id');
        $statements = $blueprint->toSql($this->getConnection(), $this->getGrammar());

        $this->assertCount(1, $statements);
        $this->assertEquals('alter table "users" add column "id" serial primary key not null', $statements[0]);
    }

    public function testAddingBigIncrementingID()
    {
        $blueprint = new Blueprint('users');
        $blueprint->bigIncrements('id');
        $statements = $blueprint->toSql($this->getConnection(), $this->getGrammar());

        $this->assertCount(1, $statements);
        $this->assertEquals('alter table "users" add column "id" bigserial primary key not null', $statements[0]);
    }

    public function testAddingString()
    {
        $blueprint = new Blueprint('users');
        $blueprint->string('foo');
        $statements = $blueprint->toSql($this->getConnection(), $this->getGrammar());

        $this->assertCount(1, $statements);
        $this->assertEquals('alter table "users" add column "foo" varchar(255) not null', $statements[0]);

        $blueprint = new Blueprint('users');
        $blueprint->string('foo', 100);
        $statements = $blueprint->toSql($this->getConnection(), $this->getGrammar());

        $this->assertCount(1, $statements);
        $this->assertEquals('alter table "users" add column "foo" varchar(100) not null', $statements[0]);

        $blueprint = new Blueprint('users');
        $blueprint->string('foo', 100)->nullable()->default('bar');
        $statements = $blueprint->toSql($this->getConnection(), $this->getGrammar());

        $this->assertCount(1, $statements);
        $this->assertEquals('alter table "users" add column "foo" varchar(100) null default \'bar\'', $statements[0]);
    }

    public function testAddingText()
    {
        $blueprint = new Blueprint('users');
        $blueprint->text('foo');
        $statements = $blueprint->toSql($this->getConnection(), $this->getGrammar());

        $this->assertCount(1, $statements);
        $this->assertEquals('alter table "users" add column "foo" text not null', $statements[0]);
    }

    public function testAddingBigInteger()
    {
        $blueprint = new Blueprint('users');
        $blueprint->bigInteger('foo');
        $statements = $blueprint->toSql($this->getConnection(), $this->getGrammar());

        $this->assertCount(1, $statements);
        $this->assertEquals('alter table "users" add column "foo" bigint not null', $statements[0]);

        $blueprint = new Blueprint('users');
        $blueprint->bigInteger('foo', true);
        $statements = $blueprint->toSql($this->getConnection(), $this->getGrammar());

        $this->assertCount(1, $statements);
        $this->assertEquals('alter table "users" add column "foo" bigserial primary key not null', $statements[0]);
    }

    public function testAddingInteger()
    {
        $blueprint = new Blueprint('users');
        $blueprint->integer('foo');
        $statements = $blueprint->toSql($this->getConnection(), $this->getGrammar());

        $this->assertCount(1, $statements);
        $this->assertEquals('alter table "users" add column "foo" integer not null', $statements[0]);

        $blueprint = new Blueprint('users');
        $blueprint->integer('foo', true);
        $statements = $blueprint->toSql($this->getConnection(), $this->getGrammar());

        $this->assertCount(1, $statements);
        $this->assertEquals('alter table "users" add column "foo" serial primary key not null', $statements[0]);
    }

    public function testAddingMediumInteger()
    {
        $blueprint = new Blueprint('users');
        $blueprint->mediumInteger('foo');
        $statements = $blueprint->toSql($this->getConnection(), $this->getGrammar());

        $this->assertCount(1, $statements);
        $this->assertEquals('alter table "users" add column "foo" integer not null', $statements[0]);

        $blueprint = new Blueprint('users');
        $blueprint->mediumInteger('foo', true);
        $statements = $blueprint->toSql($this->getConnection(), $this->getGrammar());

        $this->assertCount(1, $statements);
        $this->assertEquals('alter table "users" add column "foo" serial primary key not null', $statements[0]);
    }

    public function testAddingTinyInteger()
    {
        $blueprint = new Blueprint('users');
        $blueprint->tinyInteger('foo');
        $statements = $blueprint->toSql($this->getConnection(), $this->getGrammar());

        $this->assertCount(1, $statements);
        $this->assertEquals('alter table "users" add column "foo" smallint not null', $statements[0]);

        $blueprint = new Blueprint('users');
        $blueprint->tinyInteger('foo', true);
        $statements = $blueprint->toSql($this->getConnection(), $this->getGrammar());

        $this->assertCount(1, $statements);
        $this->assertEquals('alter table "users" add column "foo" smallserial primary key not null', $statements[0]);
    }

    public function testAddingSmallInteger()
    {
        $blueprint = new Blueprint('users');
        $blueprint->smallInteger('foo');
        $statements = $blueprint->toSql($this->getConnection(), $this->getGrammar());

        $this->assertCount(1, $statements);
        $this->assertEquals('alter table "users" add column "foo" smallint not null', $statements[0]);

        $blueprint = new Blueprint('users');
        $blueprint->smallInteger('foo', true);
        $statements = $blueprint->toSql($this->getConnection(), $this->getGrammar());

        $this->assertCount(1, $statements);
        $this->assertEquals('alter table "users" add column "foo" smallserial primary key not null', $statements[0]);
    }

    public function testAddingFloat()
    {
        $blueprint = new Blueprint('users');
        $blueprint->float('foo', 5, 2);
        $statements = $blueprint->toSql($this->getConnection(), $this->getGrammar());

        $this->assertCount(1, $statements);
        $this->assertEquals('alter table "users" add column "foo" double precision not null', $statements[0]);
    }

    public function testAddingDouble()
    {
        $blueprint = new Blueprint('users');
        $blueprint->double('foo', 15, 8);
        $statements = $blueprint->toSql($this->getConnection(), $this->getGrammar());

        $this->assertCount(1, $statements);
        $this->assertEquals('alter table "users" add column "foo" double precision not null', $statements[0]);
    }

    public function testAddingDecimal()
    {
        $blueprint = new Blueprint('users');
        $blueprint->decimal('foo', 5, 2);
        $statements = $blueprint->toSql($this->getConnection(), $this->getGrammar());

        $this->assertCount(1, $statements);
        $this->assertEquals('alter table "users" add column "foo" decimal(5, 2) not null', $statements[0]);
    }

    public function testAddingBoolean()
    {
        $blueprint = new Blueprint('users');
        $blueprint->boolean('foo');
        $statements = $blueprint->toSql($this->getConnection(), $this->getGrammar());

        $this->assertCount(1, $statements);
        $this->assertEquals('alter table "users" add column "foo" boolean not null', $statements[0]);
    }

    public function testAddingEnum()
    {
        $blueprint = new Blueprint('users');
        $blueprint->enum('foo', ['bar', 'baz']);
        $statements = $blueprint->toSql($this->getConnection(), $this->getGrammar());

        $this->assertCount(1, $statements);
        $this->assertEquals('alter table "users" add column "foo" varchar(255) check ("foo" in (\'bar\', \'baz\')) not null', $statements[0]);
    }

    public function testAddingDate()
    {
        $blueprint = new Blueprint('users');
        $blueprint->date('foo');
        $statements = $blueprint->toSql($this->getConnection(), $this->getGrammar());

        $this->assertCount(1, $statements);
        $this->assertEquals('alter table "users" add column "foo" date not null', $statements[0]);
    }

    public function testAddingJson()
    {
        $blueprint = new Blueprint('users');
        $blueprint->json('foo');
        $statements = $blueprint->toSql($this->getConnection(), $this->getGrammar());

        $this->assertCount(1, $statements);
        $this->assertEquals('alter table "users" add column "foo" json not null', $statements[0]);
    }

    public function testAddingJsonb()
    {
        $blueprint = new Blueprint('users');
        $blueprint->jsonb('foo');
        $statements = $blueprint->toSql($this->getConnection(), $this->getGrammar());

        $this->assertCount(1, $statements);
        $this->assertEquals('alter table "users" add column "foo" jsonb not null', $statements[0]);
    }

    public function testAddingDateTime()
    {
        $blueprint = new Blueprint('users');
        $blueprint->dateTime('foo');
        $statements = $blueprint->toSql($this->getConnection(), $this->getGrammar());

        $this->assertCount(1, $statements);
        $this->assertEquals('alter table "users" add column "foo" timestamp(0) without time zone not null', $statements[0]);
    }

    public function testAddingDateTimeTz()
    {
        $blueprint = new Blueprint('users');
        $blueprint->dateTimeTz('foo');
        $statements = $blueprint->toSql($this->getConnection(), $this->getGrammar());

        $this->assertCount(1, $statements);
        $this->assertEquals('alter table "users" add column "foo" timestamp(0) with time zone not null', $statements[0]);
    }

    public function testAddingTime()
    {
        $blueprint = new Blueprint('users');
        $blueprint->time('foo');
        $statements = $blueprint->toSql($this->getConnection(), $this->getGrammar());

        $this->assertCount(1, $statements);
        $this->assertEquals('alter table "users" add column "foo" time(0) without time zone not null', $statements[0]);
    }

    public function testAddingTimeTz()
    {
        $blueprint = new Blueprint('users');
        $blueprint->timeTz('foo');
        $statements = $blueprint->toSql($this->getConnection(), $this->getGrammar());

        $this->assertCount(1, $statements);
        $this->assertEquals('alter table "users" add column "foo" time(0) with time zone not null', $statements[0]);
    }

    public function testAddingTimeStamp()
    {
        $blueprint = new Blueprint('users');
        $blueprint->timestamp('foo');
        $statements = $blueprint->toSql($this->getConnection(), $this->getGrammar());

        $this->assertCount(1, $statements);
        $this->assertEquals('alter table "users" add column "foo" timestamp(0) without time zone not null', $statements[0]);
    }

    public function testAddingTimeStampTz()
    {
        $blueprint = new Blueprint('users');
        $blueprint->timestampTz('foo');
        $statements = $blueprint->toSql($this->getConnection(), $this->getGrammar());

        $this->assertCount(1, $statements);
        $this->assertEquals('alter table "users" add column "foo" timestamp(0) with time zone not null', $statements[0]);
    }

    public function testAddingTimeStamps()
    {
        $blueprint = new Blueprint('users');
        $blueprint->timestamps();
        $statements = $blueprint->toSql($this->getConnection(), $this->getGrammar());

        $this->assertCount(1, $statements);
        $this->assertEquals('alter table "users" add column "created_at" timestamp(0) without time zone null, add column "updated_at" timestamp(0) without time zone null', $statements[0]);
    }

    public function testAddingTimeStampsTz()
    {
        $blueprint = new Blueprint('users');
        $blueprint->timestampsTz();
        $statements = $blueprint->toSql($this->getConnection(), $this->getGrammar());

        $this->assertCount(1, $statements);
        $this->assertEquals('alter table "users" add column "created_at" timestamp(0) with time zone null, add column "updated_at" timestamp(0) with time zone null', $statements[0]);
    }

    public function testAddingBinary()
    {
        $blueprint = new Blueprint('users');
        $blueprint->binary('foo');
        $statements = $blueprint->toSql($this->getConnection(), $this->getGrammar());

        $this->assertCount(1, $statements);
        $this->assertEquals('alter table "users" add column "foo" bytea not null', $statements[0]);
    }

    public function testAddingUuid()
    {
        $blueprint = new Blueprint('users');
        $blueprint->uuid('foo');
        $statements = $blueprint->toSql($this->getConnection(), $this->getGrammar());

        $this->assertCount(1, $statements);
        $this->assertEquals('alter table "users" add column "foo" uuid not null', $statements[0]);
    }

    public function testAddingIpAddress()
    {
        $blueprint = new Blueprint('users');
        $blueprint->ipAddress('foo');
        $statements = $blueprint->toSql($this->getConnection(), $this->getGrammar());

        $this->assertCount(1, $statements);
        $this->assertEquals('alter table "users" add column "foo" inet not null', $statements[0]);
    }

    public function testAddingMacAddress()
    {
        $blueprint = new Blueprint('users');
        $blueprint->macAddress('foo');
        $statements = $blueprint->toSql($this->getConnection(), $this->getGrammar());

        $this->assertCount(1, $statements);
        $this->assertEquals('alter table "users" add column "foo" macaddr not null', $statements[0]);
    }

<<<<<<< HEAD
    public function testCompileForeign()
    {
        $blueprint = new Blueprint('users');
        $blueprint->foreign('parent_id')->references('id')->on('parents')->onDelete('cascade')->deferrable();
        $statements = $blueprint->toSql($this->getConnection(), $this->getGrammar());

        $this->assertCount(1, $statements);
        $this->assertEquals('alter table "users" add constraint "users_parent_id_foreign" foreign key ("parent_id") references "parents" ("id") on delete cascade deferrable', $statements[0]);

        $blueprint = new Blueprint('users');
        $blueprint->foreign('parent_id')->references('id')->on('parents')->onDelete('cascade')->deferrable(false)->initiallyImmediate();
        $statements = $blueprint->toSql($this->getConnection(), $this->getGrammar());

        $this->assertCount(1, $statements);
        $this->assertEquals('alter table "users" add constraint "users_parent_id_foreign" foreign key ("parent_id") references "parents" ("id") on delete cascade not deferrable', $statements[0]);

        $blueprint = new Blueprint('users');
        $blueprint->foreign('parent_id')->references('id')->on('parents')->onDelete('cascade')->deferrable()->initiallyImmediate(false);
        $statements = $blueprint->toSql($this->getConnection(), $this->getGrammar());

        $this->assertCount(1, $statements);
        $this->assertEquals('alter table "users" add constraint "users_parent_id_foreign" foreign key ("parent_id") references "parents" ("id") on delete cascade deferrable initially deferred', $statements[0]);
=======
    public function testAddingGeometry()
    {
        $this->expectException(\Exception::class);

        $blueprint = new Blueprint('users');
        $blueprint->geometry('foo');
        $blueprint->toSql($this->getConnection(), $this->getGrammar());
    }

    public function testAddingPoint()
    {
        $blueprint = new Blueprint('users');
        $blueprint->point('foo');
        $statements = $blueprint->toSql($this->getConnection(), $this->getGrammar());

        $this->assertCount(1, $statements);
        $this->assertEquals('alter table "users" add column "foo" geography(point, 4326) not null', $statements[0]);
    }

    public function testAddingLinestring()
    {
        $blueprint = new Blueprint('users');
        $blueprint->linestring('foo');
        $statements = $blueprint->toSql($this->getConnection(), $this->getGrammar());

        $this->assertCount(1, $statements);
        $this->assertEquals('alter table "users" add column "foo" geography(linestring, 4326) not null', $statements[0]);
    }

    public function testAddingPolygon()
    {
        $blueprint = new Blueprint('users');
        $blueprint->polygon('foo');
        $statements = $blueprint->toSql($this->getConnection(), $this->getGrammar());

        $this->assertCount(1, $statements);
        $this->assertEquals('alter table "users" add column "foo" geography(polygon, 4326) not null', $statements[0]);
    }

    public function testAddingGeometryCollection()
    {
        $blueprint = new Blueprint('users');
        $blueprint->geometrycollection('foo');
        $statements = $blueprint->toSql($this->getConnection(), $this->getGrammar());

        $this->assertCount(1, $statements);
        $this->assertEquals('alter table "users" add column "foo" geography(geometrycollection, 4326) not null', $statements[0]);
    }

    public function testAddingMultipoint()
    {
        $blueprint = new Blueprint('users');
        $blueprint->multipoint('foo');
        $statements = $blueprint->toSql($this->getConnection(), $this->getGrammar());

        $this->assertCount(1, $statements);
        $this->assertEquals('alter table "users" add column "foo" geography(multipoint, 4326) not null', $statements[0]);
    }

    public function testAddingMultiLinestring()
    {
        $blueprint = new Blueprint('users');
        $blueprint->multilinestring('foo');
        $statements = $blueprint->toSql($this->getConnection(), $this->getGrammar());

        $this->assertCount(1, $statements);
        $this->assertEquals('alter table "users" add column "foo" geography(multilinestring, 4326) not null', $statements[0]);
    }

    public function testAddingMultiPolygon()
    {
        $blueprint = new Blueprint('users');
        $blueprint->multipolygon('foo');
        $statements = $blueprint->toSql($this->getConnection(), $this->getGrammar());

        $this->assertCount(1, $statements);
        $this->assertEquals('alter table "users" add column "foo" geography(multipolygon, 4326) not null', $statements[0]);
    }

    public function testDropAllTablesEscapesTableNames()
    {
        $statement = $this->getGrammar()->compileDropAllTables(['alpha', 'beta', 'gamma']);

        $this->assertEquals('drop table "alpha","beta","gamma" cascade', $statement);
>>>>>>> 2a25ee7f
    }

    protected function getConnection()
    {
        return m::mock('Illuminate\Database\Connection');
    }

    public function getGrammar()
    {
        return new \Illuminate\Database\Schema\Grammars\PostgresGrammar;
    }
}<|MERGE_RESOLUTION|>--- conflicted
+++ resolved
@@ -546,7 +546,6 @@
         $this->assertEquals('alter table "users" add column "foo" macaddr not null', $statements[0]);
     }
 
-<<<<<<< HEAD
     public function testCompileForeign()
     {
         $blueprint = new Blueprint('users');
@@ -569,7 +568,8 @@
 
         $this->assertCount(1, $statements);
         $this->assertEquals('alter table "users" add constraint "users_parent_id_foreign" foreign key ("parent_id") references "parents" ("id") on delete cascade deferrable initially deferred', $statements[0]);
-=======
+    }
+
     public function testAddingGeometry()
     {
         $this->expectException(\Exception::class);
@@ -654,7 +654,6 @@
         $statement = $this->getGrammar()->compileDropAllTables(['alpha', 'beta', 'gamma']);
 
         $this->assertEquals('drop table "alpha","beta","gamma" cascade', $statement);
->>>>>>> 2a25ee7f
     }
 
     protected function getConnection()
